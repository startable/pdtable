import numpy as np
import pandas as pd
import datetime as dt
from textwrap import dedent

from pdtable import Table, TableBundle, BlockType
from pdtable import ParseFixer
from ....io.parsers.blocks import (
    make_metadata_block,
    make_directive,
    make_table,
    parse_blocks,
)


def test_make_metadata_block():
    cells = [
        [cell.strip() for cell in line.split(";")]
        for line in dedent(
            """\
    author:;XYODA;
    purpose:;Save the galaxy
    """
        )
        .strip()
        .split("\n")
    ]
    ml = make_metadata_block(cells, ";")
    assert ml["author"] == "XYODA"
    assert ml["purpose"] == "Save the galaxy"


def test_make_directive():
    cells = [
        [cell.strip() for cell in line.split(";")]
        for line in dedent(
            """\
    ***foo;
    bar;
    baz;
    """
        )
        .strip()
        .split("\n")
    ]
    d = make_directive(cells)
    assert d.name == "foo"
    assert d.lines == ["bar", "baz"]


def test_make_table():
    lines = [
        ["**foo", None, None, None],
        ["all", None, None, None],
        ["place", "distance", "ETA", "is_hot"],
        ["text", "km", "datetime", "onoff"],
        ["home", 0.0, dt.datetime(2020, 8, 4, 8, 0, 0), 1],
        ["work", 1.0, dt.datetime(2020, 8, 4, 9, 0, 0), 0],
        ["beach", 2.0, dt.datetime(2020, 8, 4, 17, 0, 0), 1],
        ["wonderland", "-", "-", "FALSE"],
    ]

    t = make_table(lines)

    assert t.name == "foo"
    assert set(t.metadata.destinations) == {"all"}
    assert t.column_names == ["place", "distance", "ETA", "is_hot"]
    assert t.units == ["text", "km", "datetime", "onoff"]

    df = pd.DataFrame(
        [
            ["home", 0.0, dt.datetime(2020, 8, 4, 8, 0, 0), True],
            ["work", 1.0, dt.datetime(2020, 8, 4, 9, 0, 0), False],
            ["beach", 2.0, dt.datetime(2020, 8, 4, 17, 0, 0), True],
            ["wonderland", np.nan, np.nan, False],
        ],
        columns=["place", "distance", "ETA", "is_hot"],
    )
    pd.testing.assert_frame_equal(t.df, df)


def test_make_table__with_backslashes():
    cells = [
        [cell.strip() for cell in line.split(";")]
        for line in dedent(
            r"""
**input_files_derived;
all;
file_bytes;file_date;file_name;has_table;
-;text;text;onoff;
15373;20190516T104445;PISA_Library\results\check_Soil_Plastic_ULS1-PISA_C1.csv;1;
15326;20190516T104445;PISA_Library\results\check_Soil_Plastic_ULS1-PISA_C2.csv;1;
"""
        )
        .strip()
        .split("\n")
    ]

    t = make_table(cells).df
    assert t.file_bytes[0] == 15373

    tt = Table(t)
    assert tt.name == "input_files_derived"
    assert set(tt.metadata.destinations) == {"all"}
    assert tt.units == ["-", "text", "text", "onoff"]


def test_make_table__parses_onoff_column():
    cells = [
        [cell.strip() for cell in line.split(";")]
        for line in dedent(
            r"""
    **input_files_derived;
    all;
    file_bytes;file_date;has_table;
    -;text;onoff;
    15373;a;0;
    15326;b;1;
    """
        )
        .strip()
        .split("\n")
    ]

    table_df = make_table(cells).df
    assert table_df.file_bytes[0] == 15373
    assert not table_df.has_table[0]
    assert table_df.has_table[1]
    tt = Table(table_df)
    assert tt.name == "input_files_derived"
    assert set(tt.metadata.destinations) == {"all"}
    assert tt.units == ["-", "text", "onoff"]


def test_make_table__no_trailing_sep():
    cells = [
        [cell.strip() for cell in line.split(";")]
        for line in dedent(
            r"""
        **foo
        all
        column;pct;dash;mm;
        text;%;-;mm;
        bar;10;10;10;
        """
        )
        .strip()
        .split("\n")
    ]

    t = make_table(cells).df
    assert t.column[0] == "bar"
    assert t.dash[0] == 10


<<<<<<< HEAD
def test_make_table__empty():
    cells = [
        ["**an_empty_table"],
        ["all"]
    ]
    t = make_table(cells).df
    assert t.shape == (0, 0)


def test_make_table__empty_transposed():
    cells = [
        ["**an_empty_table*"],
        ["all"]
    ]
    t = make_table(cells).df
    assert t.shape == (0, 0)

=======
def test_make_table__empty_values():
    lines = [
        ["**foo"],
        ["all"],
        ["place", "distance"],
        ["text", "km"],
    ]

    t = make_table(lines)

    assert t.name == "foo"
    assert set(t.metadata.destinations) == {"all"}
    assert t.column_names == ["place", "distance"]
    assert t.units == ["text", "km"]

    df = pd.DataFrame({"place": [], "distance": []})
    pd.testing.assert_frame_equal(t.df, df)
>>>>>>> d19f95fb


def test_parse_blocks():
    cell_rows = [
        line.split(";")
        for line in dedent(
            """\
        author: ;XYODA     ;
        purpose:;Save the galaxy

        ***gunk
        grok
        jiggyjag

        **foo
        all
        column;pct;dash;mm;
        text;%;-;mm;
        bar;10;10;10;

        ::;Table foo describes
        ;the fooness of things
        :.column;Column is a column in foo

        **input_files_derived;
        all;
        file_bytes;file_date;has_table;
        -;text;onoff;
        15373;a;0;
        15326;b;1;
        """
        )
        .strip()
        .split("\n")
    ]

    blocks = list(parse_blocks(cell_rows))

    metadata_blocks = [b for t, b in blocks if t == BlockType.METADATA]
    assert len(metadata_blocks) == 1
    mb = metadata_blocks[0]
    assert mb["author"] == "XYODA"
    assert mb["purpose"] == "Save the galaxy"

    directives = [b for t, b in blocks if t == BlockType.DIRECTIVE]
    assert len(directives) == 1
    d = directives[0]
    assert d.name == "gunk"
    assert d.lines == ["grok", "jiggyjag"]

    tabs = [b for t, b in blocks if t == BlockType.TABLE]
    assert len(tabs) == 2
    t = tabs[0]
    assert t.name == "foo"
    assert t.df["column"].iloc[0] == "bar"

    # Bundle
    table_bundle = TableBundle(parse_blocks(cell_rows), as_dataframe=True)
    assert table_bundle.foo.column.values[0] == "bar"
    assert table_bundle.foo.dash.values[0] == 10


def test_parse_blocks__filters_correctly():
    """ Unit test
        Verify that misc. float input are handled consistently
    """
    # Make some input data cell rows
    # fmt: off
    cell_rows = [
        ["**incl_1"],
        ["dst2"],
        ["species" , "a3"  , "a2"  , "a1"  , "a4"  ],
        ["text"    , "-"   , "-"   , "-"   , "-"   ],
        ["chicken" , 1     , 2     , 3     , 4     ],
        [ ],
        ["**xcl_1"],
        ["dst2"],
        ["species" , "a3"  , "a2"  , "a1"  , "a4"  ],
        ["text"    , "-"   , "-"   , "-"   , "-"   ],
        ["chicken" , 1     , 2     , 3     , 4     ],
        [ ],
        ["**incl_2"],
        ["dst2"],
        ["species" , "a3"  , "a2"  , "a1"  , "a4"  ],
        ["text"    , "-"   , "-"   , "-"   , "-"   ],
        ["chicken" , 1     , 2     , 3     , 4     ],
        [ ],
        ["**xcl_2"],
        ["dst2"],
        ["species" , "a3"  , "a2"  , "a1"  , "a4"  ],
        ["text"    , "-"   , "-"   , "-"   , "-"   ],
        ["chicken" , 1     , 2     , 3     , 4     ],
        [ ],
    ]
    # fmt: on

    # Make some interesting block filter
    def table_whose_name_starts_with_i(tp: BlockType, tn: str) -> bool:
        """Only keeps table blocks whose name starts with 'i', filters out everything else"""
        return tp == BlockType.TABLE and tn[0] == "i"

    # Filter and parse the blocks
    tables = [b for _, b in parse_blocks(cell_rows, filter=table_whose_name_starts_with_i)]

    assert len(tables) == 2
    assert tables[0].name == "incl_1"


def test_parse_blocks__filters_correctly_for_different_output_types():
    """ API test, parse_blocks:
        Verify that parse_blocks filters correctly and parses correctly to different output types
    """

    # Make some input data cell rows
    # fmt: off
    cell_rows = [
        ["**ignore_me"],
        ["dst2"],
        ["species" , "a3"  , "a2"  , "a1"  , "a4"  ],
        ["text"    , "-"   , "-"   , "-"   , "-"   ],
        ["chicken" , 1     , 2     , 3     , 4     ],
        [ ],
        ["**ignore_me_2"],
        ["dst2"],
        ["species" , "a3"  , "a2"  , "a1"  , "a4"  ],
        ["text"    , "-"   , "-"   , "-"   , "-"   ],
        ["chicken" , 1     , 2     , 3     , 4     ],
        [ ],
        ["**keep_me!"],
        ["dst2"],
        ["species" , "a3"  , "a2"  , "a1"  , "a4"  ],
        ["text"    , "-"   , "-"   , "-"   , "-"   ],
        ["chicken" , 5     , 6     , 3.14    , 8   ],
        [ ],
    ]
    # fmt: on

    # Make some interesting block filter
    def table_asking_to_be_kept(tp: BlockType, tn: str) -> bool:
        """Only keeps table blocks named 'keep_me!', filters out everything else"""
        return tp == BlockType.TABLE and tn == "keep_me!"

    # Parse the input, filtering it using that filter, and returning different output types
    cell_grid = [
        b for _, b in parse_blocks(cell_rows, filter=table_asking_to_be_kept, to="cellgrid")
    ]
    json_data = [
        b for _, b in parse_blocks(cell_rows, filter=table_asking_to_be_kept, to="jsondata")
    ]
    tables = [b for _, b in parse_blocks(cell_rows, filter=table_asking_to_be_kept, to="pdtable")]

    # Expected result from filtering and parsing to those different output types?
    assert len(cell_grid) == 1
    assert isinstance(cell_grid[0], list)
    assert cell_grid[0][4][3] == 3.14

    assert len(json_data) == 1
    assert isinstance(json_data[0], dict)
    assert json_data[0]["columns"]["a1"]["values"][0] == 3.14

    assert len(tables) == 1
    assert isinstance(tables[0], Table)
    assert tables[0].df["a1"][0] == 3.14


def test_filter_read_csv():
    """ API test, read_csv:
        Verify that read_csv returns correct values for to in
           {"pdtable", "jsondata", "cellgrid"}
    """
    #
    # TTT TBD: test "to", "filter" on all high-level API's
    # read_bundle &c.
    pass


def test_read_csv_compatible1():
    """
      test_read_csv_compatible

      handle '-' in cells
      handle leading and trailing wsp
    """

    # fmt off
    cell_rows = [
        ["**test_input"],
        ["all"],
        ["numerical", "dates", "onoffs"],
        ["-", "datetime", "onoff"],
        [123, "08/07/2020", 0],
        [123, "08-07-2020", 1],
        [123, "08-07-2020", 1],
        [1.23, None, None],
        [1.23, None, None],
        [1.23, None, None],
        [-1.23, None, None],
        [1.23, None, None],
    ]
    # fmt on
    fix = ParseFixer()
    fix.stop_on_errors = False
    fix._called_from_test = True
    table_bundle = TableBundle(parse_blocks(cell_rows, fixer=fix), as_dataframe=True)
    assert table_bundle

    assert not table_bundle.test_input.onoffs[0]
    assert table_bundle.test_input.onoffs[1]
    assert table_bundle.test_input.onoffs[2]
    for idx in range(0, 3):
        assert table_bundle.test_input.dates[idx].year == 2020
        assert table_bundle.test_input.dates[idx].month == 7
        assert table_bundle.test_input.dates[idx].day == 8

    for idx in range(0, 3):
        assert table_bundle.test_input.numerical[idx] == 123

    assert table_bundle.test_input.numerical[3] == 1.23
    assert table_bundle.test_input.numerical[5] == 1.23
    assert table_bundle.test_input.numerical[7] == 1.23
    assert table_bundle.test_input.numerical[6] == -1.23


def test_read_csv_compatible2():
    """
      test_read_csv_compatible2

      handle leading and trailing wsp in column_name, unit
    """

    cell_rows = [
        line.split(";")
        for line in dedent(
            r"""
    **test_input;
    all;
    numerical ; dates; onoffs ;
     - ; datetime;onoff ;
    123;08/07/2020;0;
    """
        )
        .strip()
        .split("\n")
    ]

    table_bundle = TableBundle(parse_blocks(cell_rows), as_dataframe=True)
    assert table_bundle

    assert not table_bundle.test_input.onoffs[0]
    assert table_bundle.test_input.dates[0].year == 2020
    assert table_bundle.test_input.numerical[0] == 123


def test_parse_blocks__block_types():
    """ Unit test
        Verify that block types are  are handled consistently
    """
    # fmt: off
    cell_rows = [
        ["author: ", "XYODA"                       ],
        ["purpose:", "Save the galaxy"             ],
        ["**tab_1"                                 ],
        ["all" ,                                   ],
        ["species" , "a3"  , "a2"  , "a1"  , "a4"  ],
        ["text"    , "-"   , "-"   , "-"   , "-"   ],
        ["chicken" , 1     , 2     , 3     , 4     ],
        [ ],                                           # term. by newline
        ["**tab_2"                                 ],
        ["all" ,                                   ],
        ["species" , "a3"  , "a2"  , "a1"  , "a4"  ],
        ["text"    , "-"   , "-"   , "-"   , "-"   ],
        ["chicken" , 1     , 2     , 3     , 4     ],
        ["**tab_3" ,                               ],  # term. by table
        ["all" ,                                   ],
        ["species" , "a3"  , "a2"  , "a1"  , "a4"  ],
        ["text"    , "-"   , "-"   , "-"   , "-"   ],
        ["chicken" , 1     , 2     , 3     , 4     ],
        ["***foo"],                                    # term. by directive
        ["bar"],
        ["baz"],
        [":template", "whatnot?"],
        [],
        ["# extra lines 1", "check type"],             # BLANK 1
        ["# extra lines 2"],
        ["**tab_4"                                 ],
        ["all"                                     ],
        ["species" , "a3"  , "a2"  , "a1"  , "a4"  ],
        ["text"    , "-"   , "-"   , "-"   , "-"   ],
        ["chicken" , 1     , 2     , 3     , 4     ],
        ["meta-test1:", "test meta not in header"  ],  # BLANK 2
        ["meta-test2:", "test meta not in header"  ],  # BLANK 3
        ["**tab_5"                                 ],
        ["all"                                     ],
        ["species" , "a3"  , "a2"  , "a1"  , "a4"  ],
        ["text"    , "-"   , "-"   , "-"   , "-"   ],
        ["chicken" , 1     , 2     , 3     , 4     ],
        ["***foo2"],
        ["bar"],
        ["baz"],
    ]
    # fmt: on

    parse_result = list(parse_blocks(cell_rows, to="cellgrid"))
    seen = {}
    for ty, block in parse_result:
        if seen.get(ty) is None:
            seen[ty] = []
        seen[ty].append(block)

    assert len(seen[BlockType.METADATA]) == 1
    assert len(seen[BlockType.TABLE]) == 5
    assert len(seen[BlockType.DIRECTIVE]) == 2
    assert len(seen[BlockType.TEMPLATE_ROW]) == 1
    assert len(seen[BlockType.BLANK]) == 3


def test_parse_blocks__test_demo():
    """ Unit test
        Verify that block types are  are handled consistently
    """
    # fmt: off
    cell_rows = [
       ["author:" ,"XYODA"                     ],
       ["purpose:","Save the galaxy"           ],
       [                                       ],
       ["***gunk"                              ],
       ["grok"                                 ],
       ["jiggyjag"                             ],
       [                                       ],
       ["**places",                            ],
       ["all"                                  ],
       ["place","distance","ETA","is_hot"      ],
       ["text","km","datetime","onoff"         ],
       ["home",0.0,"2020-08-04 08:00:00",1     ],
       ["work",1.0,"2020-08-04 09:00:00",0     ],
       ["beach",2.0,"2020-08-04 17:00:00",1    ],
       [                                       ],
       ["**farm_animals"                       ],
       ["your_farm my_farm other_farm"         ],
       ["species","n_legs","avg_weight"        ],
       ["text","-","kg"                        ],
       ["chicken",2,2                          ],
       ["pig",4,89                             ],
       ["cow",4,200                            ],
       ["unicorn",4,None                       ],
     ]
    # fmt: on

    seen = {}
    for ty, block in parse_blocks(cell_rows, to="cellgrid"):
        # print(f"\n-oOo- {ty} {block}")
        if seen.get(ty) is None:
            seen[ty] = []
        seen[ty].append(block)

    assert len(seen.get(BlockType.METADATA)) == 1
    assert len(seen.get(BlockType.TABLE)) == 2
    assert len(seen.get(BlockType.DIRECTIVE)) == 1
    assert seen.get(BlockType.TEMPLATE_ROW) is None
    assert seen.get(BlockType.BLANK) is None<|MERGE_RESOLUTION|>--- conflicted
+++ resolved
@@ -153,7 +153,6 @@
     assert t.dash[0] == 10
 
 
-<<<<<<< HEAD
 def test_make_table__empty():
     cells = [
         ["**an_empty_table"],
@@ -171,7 +170,7 @@
     t = make_table(cells).df
     assert t.shape == (0, 0)
 
-=======
+
 def test_make_table__empty_values():
     lines = [
         ["**foo"],
@@ -189,7 +188,6 @@
 
     df = pd.DataFrame({"place": [], "distance": []})
     pd.testing.assert_frame_equal(t.df, df)
->>>>>>> d19f95fb
 
 
 def test_parse_blocks():
