--- conflicted
+++ resolved
@@ -7,7 +7,6 @@
 
 ## [Unreleased]
 
-<<<<<<< HEAD
 No unreleased changes yet. 
 
 ### Changed
@@ -16,11 +15,9 @@
 structure of dicts.
 - `write_excel()` parameter `num_blank_rows_between_tables` renamed to `sep_lines` for conciseness.
 
-
-=======
 ### Fixed
 - Replaced the one remaining reference to `numpy.bool` (now deprecated from numpy) with its designated successor, plain ol' built-in `bool`.
->>>>>>> 822935e7
+
 ## [0.0.9] - 2021-02-23
 
 ### Added
