"""
Read starTables from CSV

Central idea is that the reader emits a stream of StarBlock objects.
This allows early abort of reads as well as generic postprocessing (
as discussed in store-module docstring).

Not implemented:
Current implementation ignores everything except table blocks.
"""
import itertools
from os import PathLike
from typing import List, Optional, Tuple, Any, TextIO
import pandas as pd
import numpy as np

import tables.table_metadata
import tables.proxy
from .. import pdtable
from ..directives import Directive
from ..store import BlockType, BlockGenerator


_TF_values = {"0": False, "1": True, "-": False}


def _parse_onoff_column(values):
    try:
        as_bool = [_TF_values[v.strip()] for v in values]
    except KeyError:
        raise ValueError("Entries in onoff columns must be 0 (False) or 1 (True)")
    return np.array(as_bool, dtype=np.bool)


_cnv_flt = {
    "N": lambda v: np.nan,
    "n": lambda v: np.nan,
    "-": lambda v: np.nan if (len(v) == 1) else float(v),
}
for ch in "+0123456789":
    _cnv_flt[ch] = lambda v: float(v)

_cnv_datetime = lambda v: pd.NaT if (v == "-") else pd.to_datetime(v, dayfirst=True)


def _parse_float_column(values):
    fvalues = [_cnv_flt[vv[0]](vv) for vv in values]
    return np.array(fvalues)


def _parse_datetime_column(values):
    dtvalues = [_cnv_datetime(vv) for vv in values]
    return np.array(dtvalues)


_column_dtypes = {
    "text": lambda values: np.array(values, dtype=np.str),
    "onoff": _parse_onoff_column,
    "datetime": _parse_datetime_column,
}


def make_directive(
    lines: List[str], sep: str, origin: Optional[str] = None
) -> Directive:
    name = lines[0].split(sep)[0][3:]
    directive_lines = [ll.split(sep)[0] for ll in lines[1:]]
    return Directive(name, directive_lines, origin)


def make_table(
    lines: List[str], sep: str, origin: Optional[tables.table_metadata.TableOriginCSV] = None
) -> tables.proxy.Table:
    table_name = lines[0].split(sep)[0][2:]
    destinations = {s.strip() for s in lines[1].split(sep)[0].split(" ,;")}
    column_names = list(itertools.takewhile(lambda s: len(s.strip()) > 0, lines[2].split(sep)))
    column_names = [el.strip() for el in column_names]

    n_col = len(column_names)
    units = lines[3].split(sep)[:n_col]
    units = [el.strip() for el in units]

    column_data = [l.split(sep)[:n_col] for l in lines[4:]]
    column_data = [[el.strip() for el in col] for col in column_data]

    column_dtype = [_column_dtypes.get(u, _parse_float_column) for u in units]

    # build dictionary of columns iteratively to allow meaningful error messages
    columns = dict()
    for name, dtype, unit, values in zip(column_names, column_dtype, units, zip(*column_data)):
        try:
            columns[name] = dtype(values)
        except ValueError as e:
            raise ValueError(
                f"Unable to parse value in column {name} of table {table_name} as {unit}"
            ) from e

    return tables.proxy.Table(
        pdtable.make_pdtable(
            pd.DataFrame(columns),
            units=units,
            metadata=tables.table_metadata.TableMetadata(
                name=table_name, destinations=destinations, origin=origin
            ),
        )
    )


_token_factory_lookup = {
    BlockType.TABLE: make_table,
    BlockType.DIRECTIVE: make_directive,
}


def make_token(token_type, lines, sep, origin) -> Tuple[BlockType, Any]:
    factory = _token_factory_lookup.get(token_type, None)
    return token_type, (lines if factory is None else factory(lines, sep, origin))


def read_stream_csv(f: TextIO, sep: str, origin: Optional[str] = None) -> BlockGenerator:
    # Loop seems clunky with repeated init and emit clauses -- could probably be cleaned up
    # but I haven't seen how.
    # Template data handling is half-hearted, mostly because of doubts on StarTable syntax
    # Must all template data have leading `:`?
    # In any case, avoiding row-wise emit for multi-line template data should be a priority.
    if origin is None:
        origin = "Stream"

    def is_blank(s):
        """
        True if first cell is empty

        assert is_blank('   ')
        assert is_blank('')
        assert is_blank(';')
        assert not is_blank('foo')
        assert not is_blank('  foo;')
        assert not is_blank('foo;')
        """
        ss = s.lstrip()
        return not ss or ss.startswith(sep)

    lines = []
    block = BlockType.METADATA
    block_line = 0
    for line_number_0based, line in enumerate(f):
        next_block = None
        if line.startswith("**"):
            if line.startswith("***"):
                next_block = BlockType.DIRECTIVE
            else:
                next_block = BlockType.TABLE
        elif line.startswith(":"):
            next_block = BlockType.TEMPLATE_ROW
        elif is_blank(line) and not block == BlockType.METADATA:
            next_block = BlockType.BLANK

        if next_block is not None:
<<<<<<< HEAD
            yield make_token(
                block, lines, sep, tables.table_metadata.TableOriginCSV(origin, block_line)
            )
=======
            yield make_token(block, lines, sep, pdtable.TableOriginCSV(origin, block_line))
>>>>>>> 3312658d
            lines = []
            block = next_block
            block_line = line_number_0based + 1

        line = line.rstrip("\n")
        lines.append(line)

    if lines:
        yield make_token(block, lines, sep, tables.table_metadata.TableOriginCSV(origin, block_line))


def read_file_csv(file: PathLike, sep: str = ";") -> BlockGenerator:
    """
    Read starTable tokens from CSV file, yielding them one token at a time.
    """
    with open(file) as f:
        yield from read_stream_csv(f, sep)<|MERGE_RESOLUTION|>--- conflicted
+++ resolved
@@ -156,13 +156,9 @@
             next_block = BlockType.BLANK
 
         if next_block is not None:
-<<<<<<< HEAD
             yield make_token(
                 block, lines, sep, tables.table_metadata.TableOriginCSV(origin, block_line)
             )
-=======
-            yield make_token(block, lines, sep, pdtable.TableOriginCSV(origin, block_line))
->>>>>>> 3312658d
             lines = []
             block = next_block
             block_line = line_number_0based + 1
